/**
 *  \file
 *  \remark This file is part of VITA.
 *
 *  \copyright Copyright (C) 2011-2015 EOS di Manlio Morini.
 *
 *  \license
 *  This Source Code Form is subject to the terms of the Mozilla Public
 *  License, v. 2.0. If a copy of the MPL was not distributed with this file,
 *  You can obtain one at http://mozilla.org/MPL/2.0/
 */

#if !defined(VITA_SEARCH_H)
#define      VITA_SEARCH_H

#include "kernel/evolution.h"
#include "kernel/lambda_f.h"
#include "kernel/problem.h"

namespace vita
{
///
/// \brief Search drives the evolution
///
/// \tparam T the type of individual used
/// \tparam ES the adopted evolution strategy
///
/// The class is an interface for specific search strategies. The design
/// adheres to the NVI pattern ("Virtuality" in C/C++ Users Journal September
/// 2001 - <http://www.gotw.ca/publications/mill18.htm>).
///
/// \note
/// The "template template parameter" approach allows coordination between `T`
/// and `ES` to be handled by the search class, rather than in all the various
/// code that specializes search.
/// A very interesting description of this technique can be found in
/// "C++ Common Knowledge: Template Template Parameters" by Stephen Dewhurst
/// (<http://www.informit.com/articles/article.aspx?p=376878>).
///
template<class T, template<class> class ES>
class search
{
public:
  explicit search(problem &);

  std::unique_ptr<lambda_f<T>> lambdify(const T &) const;

  summary<T> run(unsigned = 1);

  bool debug() const;

protected:  // Protected support methods
<<<<<<< HEAD
=======
  fitness_t fitness(const T &);
  void print_resume(std::string, const model_measurements &) const;
>>>>>>> c42fb013
  void set_evaluator(std::unique_ptr<evaluator<T>>);
  virtual bool stop_condition(const summary<T> &) const;

  void log(const summary<T> &, const distribution<fitness_t> &,
           const std::vector<unsigned> &, unsigned, unsigned) const;

protected:  // Protected data members
  std::unique_ptr<evaluator<T>> active_eva_;

  // This is the environment actually used during the search (`prob_->env`
  // is used for compiling `env_` via the `tune_parameters` method).
  environment env_;

  // Problem we're working on.
  problem &prob_;

private:  // NVI template methods
  virtual bool debug_nvi() const { return true; }
  virtual void log_nvi(tinyxml2::XMLDocument *, const summary<T> &) const = 0;
  virtual summary<T> run_nvi(unsigned) = 0;
  virtual void tune_parameters_nvi() = 0;
};

#include "kernel/search.tcc"
}  // namespace vita

#endif  // Include guard<|MERGE_RESOLUTION|>--- conflicted
+++ resolved
@@ -50,11 +50,8 @@
   bool debug() const;
 
 protected:  // Protected support methods
-<<<<<<< HEAD
-=======
   fitness_t fitness(const T &);
   void print_resume(std::string, const model_measurements &) const;
->>>>>>> c42fb013
   void set_evaluator(std::unique_ptr<evaluator<T>>);
   virtual bool stop_condition(const summary<T> &) const;
 
